--- conflicted
+++ resolved
@@ -48,14 +48,10 @@
         opts: &StreamReadOptions,
     ) -> Result<StreamEvents>;
     async fn set_ttl(&self, key: &StreamKey, seconds: i64) -> Result<bool>;
-<<<<<<< HEAD
-    async fn trim_stream(&self, key: &StreamKey, max_len: usize) -> Result<i64>;
     async fn track_stream_update(&self, key: &StreamKey, timestamp: i64) -> Result<usize>;
     async fn get_old_streams(&self, cutoff_timestamp: i64) -> Result<Vec<String>>;
     async fn untrack_stream(&self, key: &str) -> Result<usize>;
     async fn delete_stream(&self, key: &str) -> Result<usize>;
-=======
->>>>>>> 4299e24d
 }
 
 #[derive(Clone)]
@@ -122,15 +118,6 @@
         let res: bool = conn.expire(key.as_redis_key(), seconds).await?;
         Ok(res)
     }
-<<<<<<< HEAD
-
-    async fn trim_stream(&self, key: &StreamKey, max_len: usize) -> Result<i64> {
-        let mut conn = self.conn.clone();
-        let trimmed: i64 = conn
-            .xtrim(key.as_redis_key(), StreamMaxlen::Approx(max_len))
-            .await?;
-        Ok(trimmed)
-    }
 
     async fn track_stream_update(&self, key: &StreamKey, timestamp: i64) -> Result<usize> {
         let mut conn = self.conn.clone();
@@ -159,6 +146,4 @@
         let res: usize = conn.del(key).await?;
         Ok(res)
     }
-=======
->>>>>>> 4299e24d
 }