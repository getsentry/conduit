[workspace]
members = [
  "services/gateway",
  "services/publish",
  "shared/broker",
]
resolver = "2"

[workspace.package]
edition = "2024"

[workspace.dependencies]
sentry_protos = "0.3.5"
anyhow = "1.0.99"
async-trait = "0.1.89"
axum = "0.8.4"
chrono = "0.4.42"
futures-util = "0.3.31"
redis = { version = "0.32.5", features = ["tokio-comp", "connection-manager"] }
jsonwebtoken = "9.3.1"
<<<<<<< HEAD
uuid = { version = "1.13.0", features = ["v4", "serde"] }
=======
mockall = "0.13.1"
prost = "0.13"
prost-types = "0.13.3"
uuid = { version = "1.13.0", features = ["v4"] }
>>>>>>> 614f91d4
tokio = { version = "1.40.0", features = ["full"] }
tokio-stream = "0.1.17"
tokio-util = "0.7.10"
rand = "0.9.2"
<<<<<<< HEAD
rsa = "0.9.8"
=======
>>>>>>> 614f91d4
thiserror = "2.0.16"
tower = "0.5.2"
tower-http = { version = "0.6.6", features = ["cors"] }
sentry = { version = "0.42.0", features = [
    "backtrace",
    "contexts",
    "debug-images",
    "panic",
    "transport",
    "tracing",
    "logs",
] }
tracing = "0.1.40"
tracing-subscriber = { version = "0.3.18", features = [
    "std",
    "env-filter",
    "json",
] }
serde = { version = "1.0.210", features = ["derive"] }
serde_json = "1.0.131"
async-stream = "0.3.5"
dotenvy = "0.15.7"<|MERGE_RESOLUTION|>--- conflicted
+++ resolved
@@ -18,22 +18,15 @@
 futures-util = "0.3.31"
 redis = { version = "0.32.5", features = ["tokio-comp", "connection-manager"] }
 jsonwebtoken = "9.3.1"
-<<<<<<< HEAD
-uuid = { version = "1.13.0", features = ["v4", "serde"] }
-=======
 mockall = "0.13.1"
 prost = "0.13"
 prost-types = "0.13.3"
-uuid = { version = "1.13.0", features = ["v4"] }
->>>>>>> 614f91d4
+uuid = { version = "1.13.0", features = ["v4", "serde"] }
 tokio = { version = "1.40.0", features = ["full"] }
 tokio-stream = "0.1.17"
 tokio-util = "0.7.10"
 rand = "0.9.2"
-<<<<<<< HEAD
 rsa = "0.9.8"
-=======
->>>>>>> 614f91d4
 thiserror = "2.0.16"
 tower = "0.5.2"
 tower-http = { version = "0.6.6", features = ["cors"] }
