--- conflicted
+++ resolved
@@ -78,10 +78,6 @@
 
 ### Known Edge Cases
 
-<<<<<<< HEAD
 - **Sorted sets bloat**: If untrack operations consistently fail, the sorted sets accumulate entries for already deleted streams. The worker will attempt to delete non-existent streams (harmless) but the sorted sets grow. If this becomes a problem, we can add a periodic SCAN to remove ghost entries.
-=======
-- **Sorted set bloat**: If untrack operations consistently fail, the sorted set accumulates entries for already deleted streams. The worker will attempt to delete non-existent streams (harmless) but the sorted set grows. If this becomes a problem, we can add a periodic SCAN to remove ghost entries.
 
-- **Rate Limit Leak**: If EXPIRE fails after INCR succeeds, the rate limit key persists without a TTL. This is unlikely but not impossible.
->>>>>>> bee02403
+- **Rate Limit Leak**: If EXPIRE fails after INCR succeeds, the rate limit key persists without a TTL. This is unlikely but not impossible.