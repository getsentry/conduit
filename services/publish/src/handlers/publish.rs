use axum::{
    body::Bytes,
    extract::{Path, State},
    http::{HeaderMap, StatusCode},
};
use broker::{RedisOperations, StreamKey};
use chrono::Utc;
use prost::Message;

use sentry_protos::conduit::v1alpha::{Phase, PublishRequest};
use tracing::instrument;
use uuid::Uuid;

use crate::{
    auth::{JwtValidationError, validate_token},
    state::AppState,
};

const STREAM_TTL_SEC: i64 = 300; // 5 minutes
const MAX_STREAM_LEN: usize = 500;

async fn do_publish<R: RedisOperations>(
    redis: &R,
    org_id: u64,
    channel_id: Uuid,
    body: Bytes,
) -> Result<String, (StatusCode, String)> {
    let stream_event = PublishRequest::decode(body.clone())
        .map_err(|_| (StatusCode::BAD_REQUEST, "Invalid protobuf".to_string()))?;

    let stream_key = StreamKey::new(org_id, channel_id);

    redis
        .track_stream_update(&stream_key, Utc::now().timestamp())
        .await
        .map_err(|_| {
            (
                StatusCode::INTERNAL_SERVER_ERROR,
                "Error occurred while publishing".to_string(),
            )
        })?;

    let id = redis
        .publish(&stream_key, body.to_vec(), MAX_STREAM_LEN)
        .await
        .map_err(|_| {
            (
                StatusCode::INTERNAL_SERVER_ERROR,
                "Error occurred while publishing".to_string(),
            )
        })?;

<<<<<<< HEAD
    if let Err(e) = redis.trim_stream(&stream_key, MAX_STREAM_LEN).await {
        tracing::error!(error = %e, stream = ?stream_key.as_redis_key(), "Failed to trim");
    }

    if matches!(stream_event.phase(), Phase::End) {
        match redis.set_ttl(&stream_key, STREAM_TTL_SEC).await {
            Ok(_) => {
                // TTL is set, untrack so worker doesn't process it
                if let Err(e) = redis.untrack_stream(&stream_key.as_redis_key()).await {
                    tracing::error!(error = %e, stream = ?stream_key.as_redis_key(), "Failed to untrack stream")
                }
            }
            Err(e) => {
                // TTL wasn't set, worker will have to clean it up
                tracing::error!(error = %e, stream = ?stream_key.as_redis_key(), "Failed to set TTL");
            }
        }
=======
    if matches!(stream_event.phase(), Phase::End)
        && let Err(e) = redis.set_ttl(&stream_key, STREAM_TTL_SEC).await
    {
        tracing::error!(error = %e, "Failed to set TTL");
>>>>>>> 4299e24d
    }

    Ok(id)
}

#[instrument(skip_all, fields(org_id = %org_id, channel_id = %channel_id))]
pub async fn publish_handler(
    State(state): State<AppState>,
    Path((org_id, channel_id)): Path<(u64, Uuid)>,
    headers: HeaderMap,
    body: Bytes,
) -> Result<String, (StatusCode, String)> {
    let auth_header = headers
        .get("authorization")
        .and_then(|v| v.to_str().ok())
        .ok_or((
            StatusCode::UNAUTHORIZED,
            "Missing authorization header".to_string(),
        ))?;

    let token = auth_header.strip_prefix("Bearer ").ok_or((
        StatusCode::UNAUTHORIZED,
        "Invalid authorization format".to_string(),
    ))?;

    validate_token(
        token,
        state.jwt_config.secret.as_bytes(),
        &state.jwt_config.expected_issuer,
        &state.jwt_config.expected_audience,
    )
    .map_err(|e| match e {
        JwtValidationError::TokenExpired => (StatusCode::UNAUTHORIZED, "Token expired".to_string()),
        JwtValidationError::ValidationFailed(_) => (
            StatusCode::UNAUTHORIZED,
            "Token validation failed".to_string(),
        ),
    })?;

    do_publish(&state.redis, org_id, channel_id, body).await
}

#[cfg(test)]
mod tests {
    use super::*;
    use broker::{Error as BrokerError, MockRedisOperations};
    use mockall::predicate::*;
    use prost_types::{Struct, Timestamp};
    use redis::RedisError;
    use sentry_protos::conduit::v1alpha::Phase;

    #[tokio::test]
    async fn test_publish_success() {
        let channel_id = Uuid::new_v4();
        let mut mock_redis = MockRedisOperations::new();

        mock_redis
            .expect_track_stream_update()
            .with(
                function(move |key: &StreamKey| {
                    key.as_redis_key() == format!("stream:123:{}", channel_id)
                }),
                always(),
            )
            .times(1)
            .returning(|_, _| Ok(1));

        mock_redis
            .expect_publish()
            .with(
                function(move |key: &StreamKey| {
                    key.as_redis_key() == format!("stream:123:{}", channel_id)
                }),
                always(),
                eq(MAX_STREAM_LEN),
            )
            .times(1)
            .returning(|_, _, _| Ok("stream-id-123".to_string()));

        mock_redis.expect_set_ttl().never();

        let request = PublishRequest {
            channel_id: channel_id.to_string(),
            message_id: Uuid::new_v4().to_string(),
            client_timestamp: Some(Timestamp {
                seconds: 1736467200,
                nanos: 0,
            }),
            phase: Phase::Delta.into(),
            sequence: 2,
            payload: Some(Struct {
                fields: std::collections::BTreeMap::new(),
            }),
        };
        let body = Bytes::from(request.encode_to_vec());

        let result = do_publish(&mock_redis, 123, channel_id, body).await;

        assert!(result.is_ok());
        assert_eq!(result.unwrap(), "stream-id-123");
    }

    #[tokio::test]
    async fn test_publish_ttl_on_end() {
        let channel_id = Uuid::new_v4();
        let mut mock_redis = MockRedisOperations::new();

        mock_redis
            .expect_track_stream_update()
            .with(
                function(move |key: &StreamKey| {
                    key.as_redis_key() == format!("stream:123:{}", channel_id)
                }),
                always(),
            )
            .times(1)
            .returning(|_, _| Ok(1));

        mock_redis
            .expect_publish()
            .with(
                function(move |key: &StreamKey| {
                    key.as_redis_key() == format!("stream:123:{}", channel_id)
                }),
                always(),
                eq(MAX_STREAM_LEN),
            )
            .times(1)
            .returning(|_, _, _| Ok("stream-id-123".to_string()));

        mock_redis
            .expect_set_ttl()
            .with(
                function(move |key: &StreamKey| {
                    key.as_redis_key() == format!("stream:123:{}", channel_id)
                }),
                eq(STREAM_TTL_SEC),
            )
            .times(1)
            .returning(|_, _| Ok(true));

        mock_redis
            .expect_untrack_stream()
            .with(function(move |key: &str| {
                key == format!("stream:123:{}", channel_id)
            }))
            .times(1)
            .returning(|_| Ok(1));

        let request = PublishRequest {
            channel_id: channel_id.to_string(),
            message_id: Uuid::new_v4().to_string(),
            client_timestamp: Some(Timestamp {
                seconds: 1736467200,
                nanos: 0,
            }),
            phase: Phase::End.into(),
            sequence: 2,
            payload: Some(Struct {
                fields: std::collections::BTreeMap::new(),
            }),
        };
        let body = Bytes::from(request.encode_to_vec());

        let result = do_publish(&mock_redis, 123, channel_id, body).await;

        assert!(result.is_ok());
        assert_eq!(result.unwrap(), "stream-id-123");
    }

    #[tokio::test]
    async fn test_publish_track_failure() {
        let channel_id = Uuid::new_v4();
        let mut mock_redis = MockRedisOperations::new();

        mock_redis
            .expect_track_stream_update()
            .with(
                function(move |key: &StreamKey| {
                    key.as_redis_key() == format!("stream:123:{}", channel_id)
                }),
                always(),
            )
            .times(1)
            .returning(|_, _| {
                Err(BrokerError::Redis(RedisError::from((
                    redis::ErrorKind::IoError,
                    "Connection lost",
                ))))
            });

        mock_redis.expect_publish().never();

        mock_redis.expect_trim_stream().never();

        mock_redis.expect_set_ttl().never();
        mock_redis.expect_untrack_stream().never();

        let request = PublishRequest {
            channel_id: channel_id.to_string(),
            message_id: Uuid::new_v4().to_string(),
            client_timestamp: Some(Timestamp {
                seconds: 1736467200,
                nanos: 0,
            }),
            phase: Phase::Delta.into(),
            sequence: 2,
            payload: Some(Struct {
                fields: std::collections::BTreeMap::new(),
            }),
        };
        let body = Bytes::from(request.encode_to_vec());

        let result = do_publish(&mock_redis, 123, channel_id, body).await;

        // Track failure should prevent publish
        assert!(result.is_err());
        let (status, msg) = result.unwrap_err();
        assert_eq!(status, StatusCode::INTERNAL_SERVER_ERROR);
        assert_eq!(msg, "Error occurred while publishing");
    }

    #[tokio::test]
    async fn test_publish_trim_failure_still_succeeds() {
        let channel_id = Uuid::new_v4();
        let mut mock_redis = MockRedisOperations::new();

        mock_redis
            .expect_track_stream_update()
            .with(
                function(move |key: &StreamKey| {
                    key.as_redis_key() == format!("stream:123:{}", channel_id)
                }),
                always(),
            )
            .times(1)
            .returning(|_, _| Ok(1));

        mock_redis
            .expect_publish()
            .with(
                function(move |key: &StreamKey| {
                    key.as_redis_key() == format!("stream:123:{}", channel_id)
                }),
                always(),
                eq(MAX_STREAM_LEN),
            )
            .times(1)
            .returning(|_, _, _| Ok("stream-id-123".to_string()));

        mock_redis.expect_set_ttl().never();
        mock_redis.expect_untrack_stream().never();

        let request = PublishRequest {
            channel_id: channel_id.to_string(),
            message_id: Uuid::new_v4().to_string(),
            client_timestamp: Some(Timestamp {
                seconds: 1736467200,
                nanos: 0,
            }),
            phase: Phase::Delta.into(),
            sequence: 2,
            payload: Some(Struct {
                fields: std::collections::BTreeMap::new(),
            }),
        };
        let body = Bytes::from(request.encode_to_vec());

        let result = do_publish(&mock_redis, 123, channel_id, body).await;

        // Should succeed despite trim failure
        assert!(result.is_ok());
        assert_eq!(result.unwrap(), "stream-id-123");
    }

    #[tokio::test]
    async fn test_publish_end_ttl_fails_stays_tracked() {
        let channel_id = Uuid::new_v4();
        let mut mock_redis = MockRedisOperations::new();

        mock_redis
            .expect_track_stream_update()
            .with(
                function(move |key: &StreamKey| {
                    key.as_redis_key() == format!("stream:123:{}", channel_id)
                }),
                always(),
            )
            .times(1)
            .returning(|_, _| Ok(1));

        mock_redis
            .expect_publish()
            .with(
                function(move |key: &StreamKey| {
                    key.as_redis_key() == format!("stream:123:{}", channel_id)
                }),
                always(),
            )
            .times(1)
            .returning(|_, _| Ok("stream-id-123".to_string()));

        mock_redis
            .expect_trim_stream()
            .with(
                function(move |key: &StreamKey| {
                    key.as_redis_key() == format!("stream:123:{}", channel_id)
                }),
                eq(MAX_STREAM_LEN),
            )
            .times(1)
            .returning(|_, _| Ok(0));

        mock_redis
            .expect_set_ttl()
            .with(
                function(move |key: &StreamKey| {
                    key.as_redis_key() == format!("stream:123:{}", channel_id)
                }),
                eq(STREAM_TTL_SEC),
            )
            .times(1)
            .returning(|_, _| {
                Err(BrokerError::Redis(RedisError::from((
                    redis::ErrorKind::IoError,
                    "Connection lost",
                ))))
            });

        mock_redis.expect_untrack_stream().never();

        let request = PublishRequest {
            channel_id: channel_id.to_string(),
            message_id: Uuid::new_v4().to_string(),
            client_timestamp: Some(Timestamp {
                seconds: 1736467200,
                nanos: 0,
            }),
            phase: Phase::End.into(),
            sequence: 2,
            payload: Some(Struct {
                fields: std::collections::BTreeMap::new(),
            }),
        };
        let body = Bytes::from(request.encode_to_vec());

        let result = do_publish(&mock_redis, 123, channel_id, body).await;

        assert!(result.is_ok());
        assert_eq!(result.unwrap(), "stream-id-123");
    }

    #[tokio::test]
    async fn test_publish_end_untrack_fails_still_succeeds() {
        let channel_id = Uuid::new_v4();
        let mut mock_redis = MockRedisOperations::new();

        mock_redis
            .expect_track_stream_update()
            .with(
                function(move |key: &StreamKey| {
                    key.as_redis_key() == format!("stream:123:{}", channel_id)
                }),
                always(),
            )
            .times(1)
            .returning(|_, _| Ok(1));

        mock_redis
            .expect_publish()
            .with(
                function(move |key: &StreamKey| {
                    key.as_redis_key() == format!("stream:123:{}", channel_id)
                }),
                always(),
            )
            .times(1)
            .returning(|_, _| Ok("stream-id-123".to_string()));

        mock_redis
            .expect_trim_stream()
            .with(
                function(move |key: &StreamKey| {
                    key.as_redis_key() == format!("stream:123:{}", channel_id)
                }),
                eq(MAX_STREAM_LEN),
            )
            .times(1)
            .returning(|_, _| Ok(0));

        mock_redis
            .expect_set_ttl()
            .with(
                function(move |key: &StreamKey| {
                    key.as_redis_key() == format!("stream:123:{}", channel_id)
                }),
                eq(STREAM_TTL_SEC),
            )
            .times(1)
            .returning(|_, _| Ok(true));

        mock_redis
            .expect_untrack_stream()
            .with(function(move |key: &str| {
                key == format!("stream:123:{}", channel_id)
            }))
            .times(1)
            .returning(|_| {
                Err(BrokerError::Redis(RedisError::from((
                    redis::ErrorKind::IoError,
                    "Connection lost",
                ))))
            });

        let request = PublishRequest {
            channel_id: channel_id.to_string(),
            message_id: Uuid::new_v4().to_string(),
            client_timestamp: Some(Timestamp {
                seconds: 1736467200,
                nanos: 0,
            }),
            phase: Phase::End.into(),
            sequence: 2,
            payload: Some(Struct {
                fields: std::collections::BTreeMap::new(),
            }),
        };
        let body = Bytes::from(request.encode_to_vec());

        let result = do_publish(&mock_redis, 123, channel_id, body).await;

        assert!(result.is_ok());
        assert_eq!(result.unwrap(), "stream-id-123");
    }

    #[tokio::test]
    async fn test_publish_invalid_protobuf() {
        let mock_redis = MockRedisOperations::new();

        let body = Bytes::from(vec![255, 255, 255, 255]);

        let result = do_publish(&mock_redis, 123, Uuid::new_v4(), body).await;

        assert!(result.is_err());
        let (status, msg) = result.unwrap_err();
        assert_eq!(status, StatusCode::BAD_REQUEST);
        assert!(msg.contains("Invalid protobuf"));
    }

    #[tokio::test]
    async fn test_publish_xadd_error() {
        let channel_id = Uuid::new_v4();
        let mut mock_redis = MockRedisOperations::new();

<<<<<<< HEAD
        mock_redis
            .expect_track_stream_update()
            .with(
                function(move |key: &StreamKey| {
                    key.as_redis_key() == format!("stream:123:{}", channel_id)
                }),
                always(),
            )
            .times(1)
            .returning(|_, _| Ok(1));

        mock_redis.expect_publish().returning(|_, _| {
=======
        mock_redis.expect_publish().returning(|_, _, _| {
>>>>>>> 4299e24d
            Err(BrokerError::Redis(redis::RedisError::from((
                redis::ErrorKind::IoError,
                "Connection lost",
            ))))
        });

        mock_redis.expect_set_ttl().never();
        mock_redis.expect_untrack_stream().never();

        let request = PublishRequest {
            channel_id: channel_id.to_string(),
            message_id: Uuid::new_v4().to_string(),
            client_timestamp: Some(Timestamp {
                seconds: 1736467200,
                nanos: 0,
            }),
            phase: Phase::Delta.into(),
            sequence: 2,
            payload: Some(Struct {
                fields: std::collections::BTreeMap::new(),
            }),
        };
        let body = Bytes::from(request.encode_to_vec());

        let result = do_publish(&mock_redis, 123, channel_id, body).await;

        assert!(result.is_err());
        let (status, msg) = result.unwrap_err();
        assert_eq!(status, StatusCode::INTERNAL_SERVER_ERROR);
        assert_eq!(msg, "Error occurred while publishing");
    }
}<|MERGE_RESOLUTION|>--- conflicted
+++ resolved
@@ -49,11 +49,6 @@
                 "Error occurred while publishing".to_string(),
             )
         })?;
-
-<<<<<<< HEAD
-    if let Err(e) = redis.trim_stream(&stream_key, MAX_STREAM_LEN).await {
-        tracing::error!(error = %e, stream = ?stream_key.as_redis_key(), "Failed to trim");
-    }
 
     if matches!(stream_event.phase(), Phase::End) {
         match redis.set_ttl(&stream_key, STREAM_TTL_SEC).await {
@@ -68,12 +63,6 @@
                 tracing::error!(error = %e, stream = ?stream_key.as_redis_key(), "Failed to set TTL");
             }
         }
-=======
-    if matches!(stream_event.phase(), Phase::End)
-        && let Err(e) = redis.set_ttl(&stream_key, STREAM_TTL_SEC).await
-    {
-        tracing::error!(error = %e, "Failed to set TTL");
->>>>>>> 4299e24d
     }
 
     Ok(id)
@@ -267,8 +256,6 @@
 
         mock_redis.expect_publish().never();
 
-        mock_redis.expect_trim_stream().never();
-
         mock_redis.expect_set_ttl().never();
         mock_redis.expect_untrack_stream().never();
 
@@ -297,7 +284,7 @@
     }
 
     #[tokio::test]
-    async fn test_publish_trim_failure_still_succeeds() {
+    async fn test_publish_end_ttl_fails_stays_tracked() {
         let channel_id = Uuid::new_v4();
         let mut mock_redis = MockRedisOperations::new();
 
@@ -323,69 +310,6 @@
             )
             .times(1)
             .returning(|_, _, _| Ok("stream-id-123".to_string()));
-
-        mock_redis.expect_set_ttl().never();
-        mock_redis.expect_untrack_stream().never();
-
-        let request = PublishRequest {
-            channel_id: channel_id.to_string(),
-            message_id: Uuid::new_v4().to_string(),
-            client_timestamp: Some(Timestamp {
-                seconds: 1736467200,
-                nanos: 0,
-            }),
-            phase: Phase::Delta.into(),
-            sequence: 2,
-            payload: Some(Struct {
-                fields: std::collections::BTreeMap::new(),
-            }),
-        };
-        let body = Bytes::from(request.encode_to_vec());
-
-        let result = do_publish(&mock_redis, 123, channel_id, body).await;
-
-        // Should succeed despite trim failure
-        assert!(result.is_ok());
-        assert_eq!(result.unwrap(), "stream-id-123");
-    }
-
-    #[tokio::test]
-    async fn test_publish_end_ttl_fails_stays_tracked() {
-        let channel_id = Uuid::new_v4();
-        let mut mock_redis = MockRedisOperations::new();
-
-        mock_redis
-            .expect_track_stream_update()
-            .with(
-                function(move |key: &StreamKey| {
-                    key.as_redis_key() == format!("stream:123:{}", channel_id)
-                }),
-                always(),
-            )
-            .times(1)
-            .returning(|_, _| Ok(1));
-
-        mock_redis
-            .expect_publish()
-            .with(
-                function(move |key: &StreamKey| {
-                    key.as_redis_key() == format!("stream:123:{}", channel_id)
-                }),
-                always(),
-            )
-            .times(1)
-            .returning(|_, _| Ok("stream-id-123".to_string()));
-
-        mock_redis
-            .expect_trim_stream()
-            .with(
-                function(move |key: &StreamKey| {
-                    key.as_redis_key() == format!("stream:123:{}", channel_id)
-                }),
-                eq(MAX_STREAM_LEN),
-            )
-            .times(1)
-            .returning(|_, _| Ok(0));
 
         mock_redis
             .expect_set_ttl()
@@ -449,20 +373,10 @@
                     key.as_redis_key() == format!("stream:123:{}", channel_id)
                 }),
                 always(),
-            )
-            .times(1)
-            .returning(|_, _| Ok("stream-id-123".to_string()));
-
-        mock_redis
-            .expect_trim_stream()
-            .with(
-                function(move |key: &StreamKey| {
-                    key.as_redis_key() == format!("stream:123:{}", channel_id)
-                }),
                 eq(MAX_STREAM_LEN),
             )
             .times(1)
-            .returning(|_, _| Ok(0));
+            .returning(|_, _, _| Ok("stream-id-123".to_string()));
 
         mock_redis
             .expect_set_ttl()
@@ -528,7 +442,6 @@
         let channel_id = Uuid::new_v4();
         let mut mock_redis = MockRedisOperations::new();
 
-<<<<<<< HEAD
         mock_redis
             .expect_track_stream_update()
             .with(
@@ -540,10 +453,7 @@
             .times(1)
             .returning(|_, _| Ok(1));
 
-        mock_redis.expect_publish().returning(|_, _| {
-=======
         mock_redis.expect_publish().returning(|_, _, _| {
->>>>>>> 4299e24d
             Err(BrokerError::Redis(redis::RedisError::from((
                 redis::ErrorKind::IoError,
                 "Connection lost",
