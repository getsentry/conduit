[package]
name = "gateway"
version = "0.1.0"
edition.workspace = true

[dependencies]
broker = { path = "../../shared/broker" }
anyhow = { workspace = true }
axum = { workspace = true }
chrono = { workspace = true }
dotenvy = { workspace = true }
<<<<<<< HEAD
jsonwebtoken = { workspace = true }
rsa = { workspace = true }
=======
redis = { workspace = true }
>>>>>>> 614f91d4
serde = { workspace = true }
thiserror = { workspace = true }
tokio = { workspace = true }
tower-http = { workspace = true }
uuid = { workspace = true }<|MERGE_RESOLUTION|>--- conflicted
+++ resolved
@@ -9,12 +9,9 @@
 axum = { workspace = true }
 chrono = { workspace = true }
 dotenvy = { workspace = true }
-<<<<<<< HEAD
 jsonwebtoken = { workspace = true }
+redis = { workspace = true }
 rsa = { workspace = true }
-=======
-redis = { workspace = true }
->>>>>>> 614f91d4
 serde = { workspace = true }
 thiserror = { workspace = true }
 tokio = { workspace = true }
